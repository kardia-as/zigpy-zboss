"""Module defining named types."""
from __future__ import annotations

import dataclasses
import logging
import typing

from zigpy.types import (EUI64, NWK, Bool, Channels,  # noqa: F401
                         CharacterString, ClusterId, ExtendedPanId, KeyData,
                         List, PanId, Struct, bitmap8)

from . import basic

LOGGER = logging.getLogger(__name__)

JSONType = typing.Union[typing.Dict[str, typing.Any], typing.List[typing.Any]]


class BindAddrMode(basic.enum8):
    """Address mode for bind related requests."""

    Reserved_1 = 0x00
    Group = 0x01
    Reserved_2 = 0x02
    IEEE = 0x03


class ChannelEntry(Struct):
    """Class representing a channel entry."""

<<<<<<< HEAD
    def __new__(cls, page=None, channel_mask=None):
        """Create a channel entry instance."""
        instance = super().__new__(cls)

        if page is None or channel_mask is None:
            raise AttributeError("Page and channel_mask cannot be None")

        instance.page = basic.uint8_t(page)
        instance.channel_mask = Channels(channel_mask)

        return instance

    @classmethod
    def deserialize(cls, data: bytes) -> "ChannelEntry":
        """Deserialize the object."""
        page, data = basic.uint8_t.deserialize(data)
        channel_mask, data = Channels.deserialize(data)

        return cls(page=page, channel_mask=channel_mask), data

    def serialize(self) -> bytes:
        """Serialize the object."""
        return self.page.serialize() + self.channel_mask.serialize()

    def __eq__(self, other):
        """Return True if channel_masks and pages are equal."""
        if not isinstance(other, type(self)):
            return NotImplemented

        return self.page == other.page and \
            self.channel_mask == other.channel_mask

    def __repr__(self) -> str:
        """Return a representation of a channel entry."""
        return f"{type(self).__name__}(page={self.page!r}," \
            f" channels={self.channel_mask!r})"
=======
    page: basic.uint8_t
    channel_mask: Channels
>>>>>>> 1d0179e2


@dataclasses.dataclass(frozen=True)
class Param:
    """Schema parameter."""

    name: str
    type: type = None
    description: str = ""
    optional: bool = False


class ChannelEntryList(
        basic.LVList, item_type=ChannelEntry, length_type=basic.uint8_t):
    """Class representing a list of channel entries."""


class NWKList(basic.LVList, item_type=NWK, length_type=basic.uint8_t):
    """Class representing a list of NWK addresses."""


class GrpList(
        basic.LVList, item_type=basic.uint16_t, length_type=basic.uint8_t):
    """Class representing a list of group addresses."""


class Payload(List, item_type=basic.uint8_t):
    """Class representing a payload."""


class DeviceUpdateStatus(basic.enum8):
    """Enum class for device update status."""

    secured_rejoin = 0x00
    unsecured_join = 0x01
    device_left = 0x02
    tc_rejoin = 0x03


class ApsAttributes(bitmap8):
    """Bitmap class for aps attributes."""

    key_source = 0b00000001
    key_attributes_0 = 0b00000010
    key_attributes_2 = 0b00000100
    key_from_trust_center = 0b00001000
    extended_frame_control_0 = 0b00010000
    extended_frame_control_1 = 0b00100000
    reserved_0 = 0b01000000
    reserved_1 = 0b10000000<|MERGE_RESOLUTION|>--- conflicted
+++ resolved
@@ -28,47 +28,8 @@
 class ChannelEntry(Struct):
     """Class representing a channel entry."""
 
-<<<<<<< HEAD
-    def __new__(cls, page=None, channel_mask=None):
-        """Create a channel entry instance."""
-        instance = super().__new__(cls)
-
-        if page is None or channel_mask is None:
-            raise AttributeError("Page and channel_mask cannot be None")
-
-        instance.page = basic.uint8_t(page)
-        instance.channel_mask = Channels(channel_mask)
-
-        return instance
-
-    @classmethod
-    def deserialize(cls, data: bytes) -> "ChannelEntry":
-        """Deserialize the object."""
-        page, data = basic.uint8_t.deserialize(data)
-        channel_mask, data = Channels.deserialize(data)
-
-        return cls(page=page, channel_mask=channel_mask), data
-
-    def serialize(self) -> bytes:
-        """Serialize the object."""
-        return self.page.serialize() + self.channel_mask.serialize()
-
-    def __eq__(self, other):
-        """Return True if channel_masks and pages are equal."""
-        if not isinstance(other, type(self)):
-            return NotImplemented
-
-        return self.page == other.page and \
-            self.channel_mask == other.channel_mask
-
-    def __repr__(self) -> str:
-        """Return a representation of a channel entry."""
-        return f"{type(self).__name__}(page={self.page!r}," \
-            f" channels={self.channel_mask!r})"
-=======
     page: basic.uint8_t
     channel_mask: Channels
->>>>>>> 1d0179e2
 
 
 @dataclasses.dataclass(frozen=True)
