--- conflicted
+++ resolved
@@ -721,13 +721,7 @@
 
 
 STATUS_SCHEMA = (
-<<<<<<< HEAD
-    t_named.Param("TSN", t.uint8_t, "Transmit Sequence Number"),
-    t_named.Param("StatusCat", StatusCategory, "Status category code"),
-    t_named.Param("StatusCode", t.uint8_t, "Status code inside category"),
-=======
     t.Param("TSN", t.uint8_t, "Transmit Sequence Number"),
     t.Param("StatusCat", StatusCategory, "Status category code"),
     t.Param("StatusCode", StatusCodeGeneric, "Status code inside category"),
->>>>>>> 1d0179e2
 )