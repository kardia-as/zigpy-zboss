"""Module that connects and sends/receives bytes from the nRF52 SoC."""
import asyncio
import logging
import typing

import async_timeout
<<<<<<< HEAD
import serial  # type: ignore
import zigpy.serial

=======
>>>>>>> 1d0179e2
import zigpy_zboss.config as conf
from zigpy_zboss import types as t
from zigpy_zboss.checksum import CRC8
from zigpy_zboss.exceptions import InvalidFrame
from zigpy_zboss.frames import Frame
from zigpy_zboss.logger import SERIAL_LOGGER

LOGGER = logging.getLogger(__name__)
ACK_TIMEOUT = 1
SEND_RETRIES = 2
STARTUP_TIMEOUT = 5
RECONNECT_TIMEOUT = 10


class BufferTooShort(Exception):
    """Exception when the buffer is too short."""


class ZbossNcpProtocol(asyncio.Protocol):
    """Zboss Ncp Protocol class."""

    def __init__(self, config, api) -> None:
        """Initialize the ZbossNcpProtocol object."""
        self._api = api
        self._ack_seq = 0
        self._pack_seq = 0
        self._config = config
        self._transport = None
        self._reset_flag = False
        self._buffer = bytearray()
        self._reconnect_task = None
        self._tx_lock = asyncio.Lock()
        self._ack_received_event = None
        self._connected_event = asyncio.Event()

        self._port = config[conf.CONF_DEVICE_PATH]
        self._baudrate = config[conf.CONF_DEVICE_BAUDRATE]
        self._flow_control = config[conf.CONF_DEVICE_FLOW_CONTROL]

    @property
    def api(self):
        """Return the owner of that object."""
        return self._api

    @property
    def name(self) -> str:
        """Return serial name."""
        return self._transport.serial.name

    @property
    def baudrate(self) -> int:
        """Return the baudrate."""
        return self._transport.serial.baudrate

    @property
    def reset_flag(self) -> bool:
        """Return True if a reset is in process."""
        return self._reset_flag

    @reset_flag.setter
    def reset_flag(self, value) -> None:
        if isinstance(value, bool):
            self._reset_flag = value

    def connection_made(
            self, transport: asyncio.BaseTransport) -> None:
        """Notify serial port opened."""
        self._transport = transport
        message = f"Opened {transport.serial.name} serial port"
        if self._reset_flag:
            self._reset_flag = False
            return
        SERIAL_LOGGER.info(message)
        self._connected_event.set()

        if self._api is not None:
            self._api.connection_made()

    def connection_lost(self, exc: typing.Optional[Exception]) -> None:
        """Lost connection."""
        LOGGER.debug("Connection has been lost: %r", exc)

        if self._api is not None:
            self._api.connection_lost(exc)
<<<<<<< HEAD
        self.close()

        # Do not try to reconnect if no exception occured.
        if exc is None:
            return

        if not self._reset_flag:
            SERIAL_LOGGER.warning(
                f"Unexpected connection lost... {exc}")
        try:
            asyncio.get_running_loop()
        except RuntimeError:
            LOGGER.debug("Reconnect skipped: Event loop is not running")
            return
        self._reconnect_task = asyncio.create_task(self._reconnect())

    async def _reconnect(self, timeout=RECONNECT_TIMEOUT):
        """Try to reconnect the disconnected serial port."""
        SERIAL_LOGGER.info("Trying to reconnect to the NCP module!")
        assert self._api is not None
        loop = asyncio.get_running_loop()
        async with async_timeout.timeout(timeout):
            while True:
                try:
                    _, proto = await zigpy.serial.create_serial_connection(
                        loop=loop,
                        protocol_factory=lambda: self,
                        url=self._port,
                        baudrate=self._baudrate,
                        xonxoff=(self._flow_control == "software"),
                        rtscts=(self._flow_control == "hardware"),
                    )
                    self._api._uart = proto
                    break
                except serial.serialutil.SerialException:
                    await asyncio.sleep(0.1)
=======
>>>>>>> 1d0179e2

    def close(self) -> None:
        """Close serial connection."""
        self._buffer.clear()
        self._ack_seq = 0
        self._pack_seq = 0

        # Reset transport
        if self._transport:
            message = "Closing serial port"
            LOGGER.debug(message)
            SERIAL_LOGGER.info(message)
            self._transport.close()
            self._transport = None

    def write(self, data: bytes) -> None:
        """Write raw bytes to the transport.

        This method should be used instead
        of directly writing to the transport with `transport.write`.
        """
        if self._transport is not None:
            SERIAL_LOGGER.debug("TX: %s", t.Bytes.__repr__(data))
            self._transport.write(data)

    async def send(self, frame: Frame) -> None:
        """Send data, and wait for acknowledgement."""
        async with self._tx_lock:
            if isinstance(frame, Frame) and self._transport:
                self._ack_received_event = asyncio.Event()
                try:
                    async with async_timeout.timeout(ACK_TIMEOUT):
                        frame = self._set_frame_flag(frame)
                        frame = self._ll_checksum(frame)
                        self.write(frame.serialize())
                        await self._ack_received_event.wait()
                except asyncio.TimeoutError:
                    SERIAL_LOGGER.debug(
                        f'No ACK after {ACK_TIMEOUT}s for '
                        f'{t.Bytes.__repr__(frame.serialize())}'
                    )

    def _set_frame_flag(self, frame):
        """Return frame with required flags set."""
        flag = t.LLFlags(self._pack_seq << 2)
        flag |= frame.ll_header.flags
        frame.ll_header = frame.ll_header.with_flags(flag)
        return frame

    def _ll_checksum(self, frame):
        """Return frame with new crc8 checksum calculation."""
        crc = CRC8(frame.ll_header.serialize()[2:6]).digest()
        frame.ll_header = frame.ll_header.with_crc8(crc)
        return frame

    def data_received(self, data: bytes) -> None:
        """Notify when there is data received from serial connection."""
        self._buffer += data
        for frame in self._extract_frames():
            SERIAL_LOGGER.debug(f"RX: {t.Bytes.__repr__(frame.serialize())}")
            ll_header = frame.ll_header
            # Check if the frame is an ACK
            if ll_header.flags & t.LLFlags.isACK:
                ack_seq = (ll_header.flags & t.LLFlags.ACKSeq) >> 4
                if ack_seq == self._pack_seq:
                    # Calculate next sequence number
                    self._pack_seq = self._pack_seq % 3 + 1
                    self._ack_received_event.set()
                continue

            # Acknowledge the received frame
            self._ack_seq = (frame.ll_header.flags & t.LLFlags.PacketSeq) >> 2
            self.write(self._ack_frame().serialize())

            if frame.hl_packet is not None:
                try:
                    self._api.frame_received(frame)
                except Exception as e:
                    LOGGER.error(
                        "Received an exception while passing frame to API: %s",
                        frame,
                        exc_info=e,
                    )

    def _extract_frames(self) -> typing.Iterator[Frame]:
        """Extract frames from the buffer until it is exhausted."""
        while True:
            try:
                yield self._extract_frame()
            except BufferTooShort:
                # If the buffer is too short, there is nothing more we can do
                break
            except InvalidFrame:
                # If the buffer contains invalid data,
                # drop it until we find the signature
                signature_idx = self._buffer.find(
                    Frame.signature.serialize(), 1)

                if signature_idx < 0:
                    # If we don't have a signature in the buffer,
                    # drop everything
                    self._buffer.clear()
                else:
                    del self._buffer[:signature_idx]

    def _extract_frame(self) -> Frame:
        """Extract a single frame from the buffer."""
        # The shortest possible frame is 7 bytes long
        if len(self._buffer) < 7:
            raise BufferTooShort()

        # The buffer must start with a SoF
        if self._buffer[0:2] != Frame.signature.serialize():
            raise InvalidFrame()

        length, _ = t.uint16_t.deserialize(self._buffer[2:4])

        # Don't bother deserializing anything if the packet is too short
        if len(self._buffer) < length + 2:
            raise BufferTooShort()

        # Check that the packet type is ZBOSS NCP API HL.
        if self._buffer[4] != t.TYPE_ZBOSS_NCP_API_HL:
            raise InvalidFrame()

        # At this point we should have a complete frame
        # If not, deserialization will fail and the error will propapate up
        frame, rest = Frame.deserialize(self._buffer)

        # If we get this far then we have a valid frame. Update the buffer.
        del self._buffer[: len(self._buffer) - len(rest)]

        return frame

    def _ack_frame(self):
        """Return acknowledgement frame."""
        ack_frame = Frame.ack(self._ack_seq)
        return ack_frame

    def __repr__(self) -> str:
        """Return a string representing the class."""
        return (
            f"<"
            f"{type(self).__name__} connected to {self.name!r}"
            f" at {self.baudrate} baud"
            f" (api: {self._api})"
            f">"
        )


async def connect(config: conf.ConfigType, api) -> ZbossNcpProtocol:
    """Instantiate Uart object and connect to it."""
    loop = asyncio.get_running_loop()

    port = config[conf.CONF_DEVICE_PATH]
    baudrate = config[conf.CONF_DEVICE_BAUDRATE]
    flow_control = config[conf.CONF_DEVICE_FLOW_CONTROL]

    _, protocol = await zigpy.serial.create_serial_connection(
        loop=loop,
        protocol_factory=lambda: ZbossNcpProtocol(config, api),
        url=port,
        baudrate=baudrate,
        xonxoff=(flow_control == "software"),
        rtscts=(flow_control == "hardware"),
    )

    try:
        async with async_timeout.timeout(STARTUP_TIMEOUT):
            await protocol._connected_event.wait()
    except asyncio.TimeoutError:
        protocol.close()
        raise RuntimeError("Could not communicate with NCP!")

    LOGGER.debug("Connected to %s at %s baud", port, baudrate)

    return protocol<|MERGE_RESOLUTION|>--- conflicted
+++ resolved
@@ -4,12 +4,8 @@
 import typing
 
 import async_timeout
-<<<<<<< HEAD
-import serial  # type: ignore
 import zigpy.serial
 
-=======
->>>>>>> 1d0179e2
 import zigpy_zboss.config as conf
 from zigpy_zboss import types as t
 from zigpy_zboss.checksum import CRC8
@@ -94,45 +90,6 @@
 
         if self._api is not None:
             self._api.connection_lost(exc)
-<<<<<<< HEAD
-        self.close()
-
-        # Do not try to reconnect if no exception occured.
-        if exc is None:
-            return
-
-        if not self._reset_flag:
-            SERIAL_LOGGER.warning(
-                f"Unexpected connection lost... {exc}")
-        try:
-            asyncio.get_running_loop()
-        except RuntimeError:
-            LOGGER.debug("Reconnect skipped: Event loop is not running")
-            return
-        self._reconnect_task = asyncio.create_task(self._reconnect())
-
-    async def _reconnect(self, timeout=RECONNECT_TIMEOUT):
-        """Try to reconnect the disconnected serial port."""
-        SERIAL_LOGGER.info("Trying to reconnect to the NCP module!")
-        assert self._api is not None
-        loop = asyncio.get_running_loop()
-        async with async_timeout.timeout(timeout):
-            while True:
-                try:
-                    _, proto = await zigpy.serial.create_serial_connection(
-                        loop=loop,
-                        protocol_factory=lambda: self,
-                        url=self._port,
-                        baudrate=self._baudrate,
-                        xonxoff=(self._flow_control == "software"),
-                        rtscts=(self._flow_control == "hardware"),
-                    )
-                    self._api._uart = proto
-                    break
-                except serial.serialutil.SerialException:
-                    await asyncio.sleep(0.1)
-=======
->>>>>>> 1d0179e2
 
     def close(self) -> None:
         """Close serial connection."""
